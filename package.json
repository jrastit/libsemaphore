{
  "name": "libsemaphore",
  "version": "1.0.7",
  "description": "A Semaphore and MicroMix client library",
  "main": "build/index.js",
  "scripts": {
    "watch": "tsc --watch",
    "build": "tsc",
    "prepare": "npm run build",
    "test": "./scripts/downloadSnarks.sh && jest --force-exit",
    "test-debug": "./scripts/downloadSnarks.sh && NODE_ENV=local-dev node --inspect-brk ./node_modules/.bin/jest --testPathPattern=__tests__/"
  },
  "repository": {
    "type": "git",
    "url": "git+https://github.com/weijiekoh/libsemaphore.git"
  },
  "author": "Koh Wei Jie",
  "license": "GPL-3.0-or-later",
  "bugs": {
    "url": "https://github.com/weijiekoh/libsemaphore/issues"
  },
  "homepage": "https://github.com/weijiekoh/libsemaphore#readme",
  "devDependencies": {
    "@types/jest": "^24.9.1",
    "chai": "^4.2.0",
    "chai-as-promised": "^7.1.1",
    "jest": "^24.8.0",
    "ts-jest": "^24.3.0",
    "typescript": "^3.7.5"
  },
  "dependencies": {
    "circomlib": "0.0.19",
<<<<<<< HEAD
    "ethers": "^4.0.37",
    "semaphore-merkle-tree": "^1.0.9",
    "snarkjs": "0.1.20",
    "websnark": "0.0.5"
=======
    "ethers": "4.0.43",
    "semaphore-merkle-tree": "^1.0.7",
    "websnark": "0.0.5",
    "snarkjs": "0.1.20"
>>>>>>> a622861f
  }
}<|MERGE_RESOLUTION|>--- conflicted
+++ resolved
@@ -30,16 +30,9 @@
   },
   "dependencies": {
     "circomlib": "0.0.19",
-<<<<<<< HEAD
     "ethers": "^4.0.37",
     "semaphore-merkle-tree": "^1.0.9",
     "snarkjs": "0.1.20",
     "websnark": "0.0.5"
-=======
-    "ethers": "4.0.43",
-    "semaphore-merkle-tree": "^1.0.7",
-    "websnark": "0.0.5",
-    "snarkjs": "0.1.20"
->>>>>>> a622861f
   }
 }